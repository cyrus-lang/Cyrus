use crate::ast::*;
use core::fmt;

impl fmt::Display for BlockStatement {
    fn fmt(&self, f: &mut fmt::Formatter<'_>) -> fmt::Result {
        write!(f, "{}", format_statements(&self.exprs))
    }
}

impl fmt::Display for Identifier {
    fn fmt(&self, f: &mut std::fmt::Formatter<'_>) -> std::fmt::Result {
        write!(f, "{}", self.name)
    }
}

impl fmt::Display for Literal {
    fn fmt(&self, f: &mut std::fmt::Formatter<'_>) -> std::fmt::Result {
        match &self.kind {
            LiteralKind::Integer(integer) => write!(f, "{}", integer),
            LiteralKind::Bool(bool) => write!(f, "{}", bool),
            LiteralKind::String(string_type, prefix) => {
<<<<<<< HEAD
                        if let Some(prefix) = prefix {
                            match prefix {
                                StringPrefix::C => write!(f, "c")?,
                                StringPrefix::B => write!(f, "b")?,
                                StringPrefix::Base64 => write!(f, "b64")?,
                                StringPrefix::Hexadecimal => write!(f, "x")?,
                            };
                        }
                        write!(f, "\"{}\"", string_type)
                    }
=======
                if let Some(prefix) = prefix {
                    match prefix {
                        StringPrefix::C => write!(f, "c")?,
                        StringPrefix::B => write!(f, "b")?,
                    };
                }
                write!(f, "\"{}\"", string_type)
            }
>>>>>>> 8da48d44
            LiteralKind::Float(float) => write!(f, "{}", float),
            LiteralKind::Char(ch) => write!(f, "{}", ch),
            LiteralKind::Base64String(bs) => write!(f, "{}", bs),
            LiteralKind::HexString(hs) => write!(f, "{}", hs),
            LiteralKind::OctalString(os) => write!(f, "{}", os),
            LiteralKind::Null => write!(f, "null"),
        }
    }
}

impl fmt::Display for UnaryOperatorType {
    fn fmt(&self, f: &mut std::fmt::Formatter<'_>) -> std::fmt::Result {
        match self {
            UnaryOperatorType::PreIncrement => write!(f, "++"),
            UnaryOperatorType::PreDecrement => write!(f, "--"),
            UnaryOperatorType::PostIncrement => write!(f, "++"),
            UnaryOperatorType::PostDecrement => write!(f, "--"),
        }
    }
}

impl fmt::Display for Cast {
    fn fmt(&self, f: &mut std::fmt::Formatter<'_>) -> std::fmt::Result {
        write!(f, "{} as {}", self.expr, self.target_type)
    }
}

impl fmt::Display for FuncCall {
    fn fmt(&self, f: &mut std::fmt::Formatter<'_>) -> std::fmt::Result {
        write!(
            f,
            "{}({})",
            self.operand,
            expression_series_to_string(self.arguments.clone())
        )
    }
}

impl fmt::Display for ModuleSegment {
    fn fmt(&self, f: &mut std::fmt::Formatter<'_>) -> std::fmt::Result {
        match self {
            ModuleSegment::SubModule(identifier) => write!(f, "{}", identifier.name),
            ModuleSegment::Single(singles) => {
                write!(f, "{{")?;
                for (idx, item) in singles.iter().enumerate() {
                    if let Some(renamed) = &item.renamed {
                        write!(f, "{}: ", renamed)?;
                    }

                    write!(f, "{}", item.identifier)?;

                    if !(singles.len() - 1 == idx) {
                        write!(f, ",")?;
                    }
                }
                write!(f, "}}")
            }
        }
    }
}

impl fmt::Display for TypeSpecifier {
    fn fmt(&self, f: &mut std::fmt::Formatter<'_>) -> std::fmt::Result {
        match self {
            TypeSpecifier::TypeToken(token) => write!(f, "{}", token.kind),
            TypeSpecifier::Identifier(identifier) => write!(f, "{}", identifier),
            TypeSpecifier::ModuleImport(module_import) => write!(f, "{}", module_import),
            TypeSpecifier::Const(type_specifier) => write!(f, "const {}", type_specifier),
            TypeSpecifier::Dereference(type_specifier) => write!(f, "{}*", type_specifier),
            TypeSpecifier::Array(array_type_specifier) => {
                write!(
                    f,
                    "{}[{}]",
                    array_type_specifier.element_type,
                    match &array_type_specifier.size {
                        ArrayCapacity::Fixed(size) => size.to_string(),
                        ArrayCapacity::Dynamic => "".to_string(),
                    }
                )
            }
            TypeSpecifier::UnnamedStruct(unnamed_struct) => {
                write!(f, "struct {{ ")?;
                for (idx, field) in unnamed_struct.fields.iter().enumerate() {
                    write!(f, "{}: {}", field.field_name, field.field_type)?;

                    if idx == unnamed_struct.fields.len() - 1 {
                        write!(f, " ")?;
                    } else {
                        write!(f, ", ")?;
                    }
                }
                write!(f, "}}")
            }
        }
    }
}

impl fmt::Display for Expression {
    fn fmt(&self, f: &mut fmt::Formatter<'_>) -> fmt::Result {
        match self {
            Expression::UnaryOperator(unary_operator) => write!(
                f,
                "{}{}",
                Expression::ModuleImport(unary_operator.module_import.clone()).to_string(),
                unary_operator.ty
            ),
            Expression::Identifier(identifier) => write!(f, "{}", identifier.name),
            Expression::Literal(literal) => write!(f, "{}", literal.to_string()),
            Expression::Prefix(UnaryExpression { operand, operator, .. }) => {
                write!(f, "({}{})", operator.kind, operand)
            }
            Expression::Infix(BinaryExpression {
                operator, left, right, ..
            }) => {
                write!(f, "({} {} {})", left, operator.kind, right)
            }
            Expression::FuncCall(func_call) => {
                write!(f, "{}", func_call)
            }
            Expression::FieldAccess(field_access) => {
                if field_access.is_fat_arrow {
                    write!(f, "{}->{}", field_access.operand, field_access.field_name)
                } else {
                    write!(f, "{}.{}", field_access.operand, field_access.field_name)
                }
            }
            Expression::MethodCall(method_call) => {
                write!(
                    f,
                    "{}.{}({})",
                    method_call.operand,
                    method_call.method_name,
                    expression_series_to_string(method_call.arguments.clone())
                )
            }
            Expression::Array(array) => {
                write!(f, "[{}]", expression_series_to_string(array.elements.clone()))
            }
            Expression::ArrayIndex(array_index) => {
                write!(f, "{}[{}]", array_index.expr.to_string(), array_index.index)
            }
            Expression::Assignment(assignment) => {
                write!(f, "{} = {}", assignment.assign_to.to_string(), assignment.expr)
            }
            Expression::AddressOf(address_of) => write!(f, "&({})", address_of.expr),
            Expression::Dereference(dereference) => write!(f, "(*{})", dereference.expr),
            Expression::StructInit(struct_init) => {
                write!(
                    f,
                    "{} {{",
                    Expression::ModuleImport(struct_init.struct_name.clone()).to_string()
                )?;
                for field in &struct_init.field_inits {
                    write!(f, "{}: {};", field.name, field.value)?;
                }
                write!(f, "}}")
            }
            Expression::UnnamedStructValue(unnamed_struct_value) => {
                write!(f, "struct {{ ")?;
                for (idx, field) in unnamed_struct_value.fields.iter().enumerate() {
                    if let Some(field_type) = &field.field_type {
                        write!(f, "{}: {} = {}", field.field_name, field_type, field.field_value)?;
                    } else {
                        write!(f, "{} = {}", field.field_name, field.field_value)?;
                    }

                    if idx == unnamed_struct_value.fields.len() - 1 {
                        write!(f, " ")?;
                    } else {
                        write!(f, ", ")?;
                    }
                }
                write!(f, "}}")
            }
            Expression::Cast(cast_as) => {
                write!(f, "{}", cast_as)
            }
            Expression::ModuleImport(module_import) => {
                write!(f, "{}", module_import.to_string())
            }
            Expression::TypeSpecifier(type_specifier) => write!(f, "{}", type_specifier),
        }
    }
}

fn expression_series_to_string(exprs: Vec<Expression>) -> String {
    let str = exprs.iter().map(|c| c.to_string()).collect::<Vec<String>>().join(", ");
    str
}

impl fmt::Display for Statement {
    fn fmt(&self, f: &mut fmt::Formatter<'_>) -> fmt::Result {
        write!(f, "{:?}", self)
    }
}

impl fmt::Display for Node {
    fn fmt(&self, f: &mut std::fmt::Formatter<'_>) -> std::fmt::Result {
        match self {
            Node::ProgramTree(program) => write!(f, "{}", program),
            Node::Statement(stmt) => write!(f, "{}", stmt),
            Node::Expression(expr) => write!(f, "{}", expr),
        }
    }
}

impl fmt::Display for ProgramTree {
    fn fmt(&self, f: &mut fmt::Formatter<'_>) -> fmt::Result {
        write!(f, "{}", format_statements(&self.body))
    }
}

impl fmt::Display for ModuleImport {
    fn fmt(&self, f: &mut std::fmt::Formatter<'_>) -> std::fmt::Result {
        write!(f, "{}", module_segments_as_string(self.segments.clone()))
    }
}

pub fn module_segments_as_string(segments: Vec<ModuleSegment>) -> String {
    segments
        .iter()
        .map(|p| p.to_string())
        .collect::<Vec<String>>()
        .join("::")
}<|MERGE_RESOLUTION|>--- conflicted
+++ resolved
@@ -19,27 +19,16 @@
             LiteralKind::Integer(integer) => write!(f, "{}", integer),
             LiteralKind::Bool(bool) => write!(f, "{}", bool),
             LiteralKind::String(string_type, prefix) => {
-<<<<<<< HEAD
-                        if let Some(prefix) = prefix {
-                            match prefix {
-                                StringPrefix::C => write!(f, "c")?,
-                                StringPrefix::B => write!(f, "b")?,
-                                StringPrefix::Base64 => write!(f, "b64")?,
-                                StringPrefix::Hexadecimal => write!(f, "x")?,
-                            };
-                        }
-                        write!(f, "\"{}\"", string_type)
-                    }
-=======
                 if let Some(prefix) = prefix {
                     match prefix {
                         StringPrefix::C => write!(f, "c")?,
                         StringPrefix::B => write!(f, "b")?,
+                        StringPrefix::Base64 => write!(f, "b64")?,
+                        StringPrefix::Hexadecimal => write!(f, "x")?,
                     };
                 }
                 write!(f, "\"{}\"", string_type)
             }
->>>>>>> 8da48d44
             LiteralKind::Float(float) => write!(f, "{}", float),
             LiteralKind::Char(ch) => write!(f, "{}", ch),
             LiteralKind::Base64String(bs) => write!(f, "{}", bs),
