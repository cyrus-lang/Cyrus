extern fn printf(format: const char*, ...): int32;
extern fn fprintf(stream: void*, format: const char*, ...): int32;

type FILE = void*;

extern stdout: FILE;
extern stderr: FILE;
extern stdin: FILE;

struct _string {
    data: const char*;
    length: int32;

<<<<<<< HEAD
    #a = 0o770;
    #s = b64"SGVsbG8gV29ybGQh";
    #hello_world_hex = x"4865 6c6c 6f20 776f 726c 6421";

    foreach (item in barr) {
        printf("value: %c", item);
=======
    public fn new(&self) {
        // return _string { data: null, length: 0 };
        // return 0;
        printf("String Initialized!\n");
>>>>>>> 8da48d44
    }
}

type String = _string;

fn main() {
    #str: String;
    str.new();
    // String.new();
}<|MERGE_RESOLUTION|>--- conflicted
+++ resolved
@@ -11,19 +11,12 @@
     data: const char*;
     length: int32;
 
-<<<<<<< HEAD
     #a = 0o770;
     #s = b64"SGVsbG8gV29ybGQh";
     #hello_world_hex = x"4865 6c6c 6f20 776f 726c 6421";
 
     foreach (item in barr) {
         printf("value: %c", item);
-=======
-    public fn new(&self) {
-        // return _string { data: null, length: 0 };
-        // return 0;
-        printf("String Initialized!\n");
->>>>>>> 8da48d44
     }
 }
 
